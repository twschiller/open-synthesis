"""Analysis of Competing Hypotheses Django Application Model Configuration.

For more information, please see:
    https://docs.djangoproject.com/en/1.10/topics/db/models/
"""
from enum import Enum, unique
import datetime
import logging

from django.conf import settings
from django.contrib.auth.models import User
from django.core.exceptions import ValidationError
from django.db import models
from django.db.models import Q
# NOTE: django.core.urlresolvers was deprecated in Django 1.10. Landscape is loading version 1.9.9 for some reason
from django.urls import reverse, NoReverseMatch  # pylint: disable=no-name-in-module
from django.utils import timezone
from django.utils.translation import ugettext_lazy as _
from field_history.tracker import FieldHistoryTracker
from slugify import slugify


# See database portability constraints here: https://docs.djangoproject.com/en/1.10/ref/databases/#character-fields
URL_MAX_LENGTH = 255
EVIDENCE_MAX_LENGTH = 200
HYPOTHESIS_MAX_LENGTH = 200
BOARD_TITLE_MAX_LENGTH = 200
BOARD_DESC_MAX_LENGTH = 255
SOURCE_TITLE_MAX_LENGTH = 255
SOURCE_DESCRIPTION_MAX_LENGTH = 1000

SLUG_MAX_LENGTH = getattr(settings, 'SLUG_MAX_LENGTH', 72)

logger = logging.getLogger(__name__)  # pylint: disable=invalid-name


# https://docs.djangoproject.com/en/1.10/topics/db/managers/
class RemovableModelManager(models.Manager):  # pylint: disable=too-few-public-methods
    """Query manager that excludes removed models."""

    def get_queryset(self):
        """Return the queryset, excluding removed models."""
        return super(RemovableModelManager, self).get_queryset().filter(removed=False)


@unique
class AuthLevels(Enum):
    """Possible choices for permissions.

    See also settings.INVITE_REQUIRED.
    """

    board_creator = (0, 0)
    collaborators = (1, 1)
    registered = (2, 2)
    anyone = (3, 3)

    def __init__(self, key, ordering):
        """Initialize Board Permission.

        :param key: unique identifier, used in database
        :param ordering: relative level of permissiveness (lower is less permissive)
        """
        self.key = key
        self.ordering = ordering


class BoardModelManager(RemovableModelManager):  # pylint: disable=too-few-public-methods
    """Query manager for permissioned boards."""

    def user_readable(self, user):
        """Queryset for boards that the user has read permissions for."""
        base = super(BoardModelManager, self).get_queryset()
        if user.is_staff:
            return base
        if not user.is_authenticated:
            return base.filter(permissions__read_board=AuthLevels.anyone.key)
        else:
            public = Q(permissions__read_board=AuthLevels.anyone.key)
            registered = Q(permissions__read_board=AuthLevels.registered.key)
            created = Q(permissions__board__creator=user)
            collab = (
                Q(permissions__read_board=AuthLevels.collaborators.key) &
                Q(permissions__collaborators=user)
            )
            return base.filter(public | registered | created | collab)

    def public(self):
        """Queryset for boards that the public can see."""
        return super(BoardModelManager, self).get_queryset().filter(permissions__read_board=AuthLevels.anyone.key)


class Board(models.Model):
    """An ACH matrix with hypotheses, evidence, and evaluations."""

    class Meta:  # pylint: disable=too-few-public-methods
        """Board Model meta options.

        For more information, please see:
          https://docs.djangoproject.com/en/1.10/topics/db/models/#meta-options
        """

        ordering = ('-pub_date', )

    board_title = models.CharField(
        max_length=BOARD_TITLE_MAX_LENGTH,
        db_index=True,
        help_text=_('The board title. Typically phrased as a question asking about what happened in the past, '
                    'what is happening currently, or what will happen in the future'),
    )

    board_slug = models.SlugField(
        null=True,
        allow_unicode=False,
        max_length=SLUG_MAX_LENGTH,
        editable=False
    )

    board_desc = models.CharField(
        'board description',
        max_length=BOARD_DESC_MAX_LENGTH,
        db_index=True,
        help_text=_('A description providing context around the topic. Helps to clarify which hypotheses '
                    'and evidence are relevant')
    )

    creator = models.ForeignKey(User, null=True)
    pub_date = models.DateTimeField('date published')
    removed = models.BooleanField(default=False)
    field_history = FieldHistoryTracker(['board_title', 'board_desc', 'removed'])

    objects = BoardModelManager()
    all_objects = models.Manager()

    def __str__(self):
        """Return a human-readable representation of the board."""
        return self.board_title

    def save(self, *args, **kwargs):
        """Update slug on save."""
        self.board_slug = slugify(self.board_title, max_length=SLUG_MAX_LENGTH)
        return super().save(*args, **kwargs)

    def was_published_recently(self):
        """Return True iff the Board was created recently."""
        now = timezone.now()
        return now - datetime.timedelta(days=1) <= self.pub_date <= now

    def get_absolute_url(self):
        """Return the absolute URL for viewing the board details, including the slug."""
        if self.board_slug:
            try:
                return reverse('openach:detail_slug', args=(self.id, self.board_slug,))
            except NoReverseMatch:
                logger.warning('Malformed SLUG for reverse URL match: %s', self.board_slug)
                return reverse('openach:detail', args=(self.id,))
        else:
            return self.get_canonical_url()

    def get_canonical_url(self):
        """Return the canonical URL for view board details, excluding the slug."""
        return reverse('openach:detail', args=(self.id,))

    def can_read(self, user):
        """Return True if user can read the board."""
        if user.is_staff or user == self.creator:
            # avoid fetching permissions
            return True
        else:
            read = self.permissions.read_board
            return read == AuthLevels.anyone.key or \
                (user.is_authenticated and read == AuthLevels.registered.key) or \
                (read == AuthLevels.collaborators and self.permissions.collaborators.filter(pk=user.id).exists())

    def has_collaborators(self):
        """Return True if the board has collaborators set."""
        return self.permissions.collaborators.exists()

    def has_follower(self, user):
        """Return true iff user follows this board."""
        return self.followers.filter(user=user).exists()

class BoardPermissions(models.Model):
    """Permissions for the board."""

    AUTH_CHOICES = [
        (AuthLevels.board_creator.key, _('Only Me')),
        (AuthLevels.collaborators.key, _('Collaborators')),
        (AuthLevels.registered.key, _('Registered Users')),
        (AuthLevels.anyone.key, _('Public')),
    ]

    PERMISSION_NAMES = [
        'read_board',
        'read_comments',
        'add_comments',
        'add_elements',
        'edit_elements',
        'edit_board',
    ]

    PERMISSION_NAMES_READ = [
        'read_board',
        'read_comments',
    ]

    board = models.OneToOneField(Board, related_name='permissions')

    collaborators = models.ManyToManyField(User, blank=True)

    read_board = models.PositiveSmallIntegerField(
        choices=AUTH_CHOICES,
<<<<<<< HEAD
        help_text=_('Who can view and evaluate the board?'),
        default=AuthLevels.anyone.key,
=======
        help_text=_('Who can view the board?'),
        default=AuthLevels.collaborators.key,
>>>>>>> 5b9062f4
    )

    read_comments = models.PositiveSmallIntegerField(
        choices=AUTH_CHOICES,
        help_text=_('Who can view board comments?'),
<<<<<<< HEAD
        default=AuthLevels.anyone.key,
=======
        default=AuthLevels.collaborators.key,
>>>>>>> 5b9062f4
    )

    add_comments = models.PositiveSmallIntegerField(
        choices=AUTH_CHOICES,
        help_text=_('Who can comment on the board?'),
        default=AuthLevels.collaborators.key,
    )

    add_elements = models.PositiveSmallIntegerField(
        choices=AUTH_CHOICES,
        help_text=_('Who can add hypotheses, evidence, and sources?'),
        default=AuthLevels.collaborators.key,
    )

    edit_elements = models.PositiveSmallIntegerField(
        choices=AUTH_CHOICES,
        help_text=_('Who can edit hypotheses, evidence, and sources?'),
        default=AuthLevels.collaborators.key,
    )

    edit_board = models.PositiveSmallIntegerField(
        choices=AUTH_CHOICES,
        help_text=_('Who can edit the board title, description, and permissions?'),
        default=AuthLevels.board_creator.key,
    )

    def make_public(self):
        for permission in self.PERMISSION_NAMES:
            setattr(self, permission, AuthLevels.anyone.key)
        self.save()

    def update_all(self, auth_level):
        for permission in self.PERMISSION_NAMES:
            setattr(self, permission, auth_level.key)
        self.save()

    def for_user(self, user):
        """Return board authorization scheme for the given user.

        If user is not authenticated, only the read_board and read_comments can be made available. NOTE: global public
        access should be controlled via the ACCOUNT_REQUIRED settings.
        """
        max_allowed = (
            BoardPermissions.PERMISSION_NAMES
            if user.is_authenticated
            else BoardPermissions.PERMISSION_NAMES_READ
        )

        is_owner = self.board.creator_id is not None and user.id == self.board.creator_id

        if user.is_staff or is_owner:
            return set(max_allowed)
        else:
            is_collaborator = self.collaborators.filter(pk=user.id).exists()

            def check_allowed(permission):
                level = getattr(self, permission, AuthLevels.board_creator.key)
                return level == AuthLevels.anyone.key or \
                       (level == AuthLevels.registered.key and user.is_authenticated) or \
                       (level == AuthLevels.collaborators.key and is_collaborator)

            return set(filter(check_allowed, max_allowed))

    def clean(self):
        """Validate the BoardPermissions model.

        Check that the read permission is valid with respect to the relative to the global ACCOUNT_REQUIRED setting.
        Check that the other permissions are valid relative to
        """
        super(BoardPermissions, self).clean()

        errors = {}

        if getattr(settings, 'ACCOUNT_REQUIRED', True) and self.read_board == AuthLevels.collaborators.anyone.key:
            errors['read_board'] = _('Cannot set permission to public because site permits only registered users')
        if self.add_comments > self.read_comments:
            errors['add_comments'] = _('Cannot be more permissive than the "read comments" permission')
        if self.edit_elements > self.add_elements:
            errors['edit_elements'] = _('Cannot be more permissive than the "add elements" permission')
        if self.read_comments > self.read_board:
            errors['read_comments'] = _('Cannot be more permissive than the "read board" permission')
        if self.add_elements > self.read_board:
            errors['add_elements'] = _('Cannot be more permissive than the "read board" permission')
        if self.edit_board > self.edit_elements:
            errors['edit_board'] = _('Cannot be more permissive than the "edit elements" permission')

        if len(errors) > 0:
            raise ValidationError(errors)


class BoardFollower(models.Model):
    """Follower relationship between a user and a board."""

    board = models.ForeignKey(Board, on_delete=models.CASCADE, related_name='followers')
    user = models.ForeignKey(User, on_delete=models.CASCADE)
    is_creator = models.BooleanField(default=False)
    is_contributor = models.BooleanField(default=False)
    is_evaluator = models.BooleanField(default=False)
    update_timestamp = models.DateTimeField(auto_now=True)


class Hypothesis(models.Model):
    """An ACH matrix hypothesis."""

    board = models.ForeignKey(Board, on_delete=models.CASCADE)
    hypothesis_text = models.CharField(
        'hypothesis',
        max_length=HYPOTHESIS_MAX_LENGTH
    )
    creator = models.ForeignKey(User, null=True)
    submit_date = models.DateTimeField('date added', auto_now_add=True)
    removed = models.BooleanField(default=False)
    field_history = FieldHistoryTracker(['hypothesis_text', 'removed'])

    objects = RemovableModelManager()
    all_objects = models.Manager()

    class Meta:  # pylint: disable=too-few-public-methods
        """Hypothesis Model meta options.

        For more information, please see:
            https://docs.djangoproject.com/en/1.10/topics/db/models/#meta-options
        """

        verbose_name_plural = _("hypotheses")

    def __str__(self):
        """Return a human-readable representation of the hypothesis."""
        return self.hypothesis_text


class Evidence(models.Model):
    """A piece of evidence for an ACH matrix."""

    board = models.ForeignKey(Board, on_delete=models.CASCADE)

    creator = models.ForeignKey(User, null=True)

    evidence_desc = models.CharField(
        'evidence description',
        max_length=EVIDENCE_MAX_LENGTH,
        help_text=_('A short summary of the evidence. Use the event date field for capturing the date')
    )

    event_date = models.DateField(
        'evidence event date',
        null=True,
        help_text=_('The date the event occurred or started')
    )

    submit_date = models.DateTimeField('date added', auto_now_add=True)

    removed = models.BooleanField(default=False)

    field_history = FieldHistoryTracker(['evidence_desc', 'event_date', 'removed'])

    objects = RemovableModelManager()
    all_objects = models.Manager()

    class Meta:  # pylint: disable=too-few-public-methods
        """Evidence Model meta options.

        For more information, please see:
            https://docs.djangoproject.com/en/1.10/topics/db/models/#meta-options
        """

        verbose_name_plural = _("evidence")

    def __str__(self):
        """Return a human-readable representation of the evidence."""
        return self.evidence_desc

    def get_canonical_url(self):
        """Return the canonical URL for view evidence details."""
        return reverse('openach:evidence_detail', args=(self.id,))


class EvidenceSource(models.Model):
    """A source for a piece of evidence in the ACH matrix."""

    evidence = models.ForeignKey(Evidence, on_delete=models.CASCADE)

    source_url = models.URLField(
        'source website',
        max_length=URL_MAX_LENGTH,
        help_text=_('A source (e.g., news article or press release) corroborating the evidence'),
    )

    source_title = models.CharField(
        'source title',
        max_length=SOURCE_TITLE_MAX_LENGTH,
        default=''
    )

    source_description = models.CharField(
        'source description',
        max_length=SOURCE_DESCRIPTION_MAX_LENGTH,
        default=''
    )

    source_date = models.DateField(
        'source date',
        help_text=_('The date the source released or last updated the information corroborating the evidence. '
                    'Typically the date of the article or post'),
    )

    uploader = models.ForeignKey(User)

    submit_date = models.DateTimeField('date added', auto_now_add=True)

    corroborating = models.BooleanField()

    removed = models.BooleanField(default=False)

    objects = RemovableModelManager()
    all_objects = models.Manager()


class EvidenceSourceTag(models.Model):
    """A tag that an analyst can apply to an evidence source."""

    tag_name = models.CharField(max_length=64, unique=True)
    tag_desc = models.CharField(max_length=200)

    def __str__(self):
        """Return a human-readable representation of the source tag."""
        return "{}: {}".format(self.tag_name, self.tag_desc)


class AnalystSourceTag(models.Model):
    """An instance of an analyst tagging an evidence source with a tag."""

    source = models.ForeignKey(EvidenceSource, on_delete=models.CASCADE)
    tagger = models.ForeignKey(User, on_delete=models.CASCADE)
    tag = models.ForeignKey(EvidenceSourceTag, on_delete=models.CASCADE)
    tag_date = models.DateTimeField('date tagged', auto_now_add=True)


@unique
class Eval(Enum):
    """Possible choices for evaluating a hypothesis with respect to a piece of evidence."""

    not_applicable = 0
    very_inconsistent = 1
    inconsistent = 2
    neutral = 3
    consistent = 4
    very_consistent = 5


class Evaluation(models.Model):
    """A user's evaluation of a hypothesis with respect to a piece of evidence."""

    EVALUATION_OPTIONS = (
        (Eval.not_applicable.value, _('N/A')),
        (Eval.very_inconsistent.value, _('Very Inconsistent')),
        (Eval.inconsistent.value, _('Inconsistent')),
        (Eval.neutral.value, _('Neutral')),
        (Eval.consistent.value, _('Consistent')),
        (Eval.very_consistent.value, _('Very Consistent')),
    )
    board = models.ForeignKey(Board, on_delete=models.CASCADE)
    hypothesis = models.ForeignKey(Hypothesis, on_delete=models.CASCADE)
    evidence = models.ForeignKey(Evidence, on_delete=models.CASCADE)
    user = models.ForeignKey(User, on_delete=models.CASCADE)
    timestamp = models.DateTimeField('date evaluated', auto_now=True)
    value = models.PositiveSmallIntegerField(default=0, choices=EVALUATION_OPTIONS)

    def __str__(self):
        """Return a human-readable representation of the evaluation."""
        # NOTE: Django's ORM automatically generates a get_xxx_display() member variable
        return self.get_value_display()  # pylint: disable=no-member


class ProjectNews(models.Model):
    """A news alert for the front page."""

    content = models.CharField(max_length=1024)
    pub_date = models.DateTimeField('date published')
    author = models.ForeignKey(User, null=True)


@unique
class DigestFrequency(Enum):
    """Possible choices for receiving email digests."""

    never = (0, None)
    daily = (1, timezone.timedelta(days=1))
    weekly = (2, timezone.timedelta(days=7))

    def __init__(self, key, delta):
        """Initialize Digest Frequency.

        :param key: unique identifier, used in database
        :param delta: timedelta covered by the frequency, or None (e.g., 7 days)
        """
        self.key = key
        self.delta = delta


class UserSettings(models.Model):
    """User account preferences."""

    DIGEST_FREQUENCY = (
        (DigestFrequency.never.key, _('Never')),
        (DigestFrequency.daily.key, _('Daily')),
        (DigestFrequency.weekly.key, _('Weekly')),
    )

    user = models.OneToOneField(User, related_name='settings')

    digest_frequency = models.PositiveSmallIntegerField(
        _('email digest frequency'),
        default=DigestFrequency.daily.key,
        choices=DIGEST_FREQUENCY,
        help_text=_('How frequently to receive email updates containing new notifications'),
    )


class DigestStatus(models.Model):
    """Email digest status."""

    user = models.OneToOneField(User)
    last_success = models.DateTimeField(null=True, default=None)
    last_attempt = models.DateTimeField(null=True, default=None)<|MERGE_RESOLUTION|>--- conflicted
+++ resolved
@@ -210,23 +210,14 @@
 
     read_board = models.PositiveSmallIntegerField(
         choices=AUTH_CHOICES,
-<<<<<<< HEAD
-        help_text=_('Who can view and evaluate the board?'),
+        help_text=_('Who can view the board?'),
         default=AuthLevels.anyone.key,
-=======
-        help_text=_('Who can view the board?'),
-        default=AuthLevels.collaborators.key,
->>>>>>> 5b9062f4
     )
 
     read_comments = models.PositiveSmallIntegerField(
         choices=AUTH_CHOICES,
         help_text=_('Who can view board comments?'),
-<<<<<<< HEAD
         default=AuthLevels.anyone.key,
-=======
-        default=AuthLevels.collaborators.key,
->>>>>>> 5b9062f4
     )
 
     add_comments = models.PositiveSmallIntegerField(
