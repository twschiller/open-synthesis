"""Analysis of Competing Hypotheses Django Application Model Configuration.

For more information, please see:
    https://docs.djangoproject.com/en/1.10/topics/db/models/
"""
from enum import Enum, unique
import datetime
import logging

from django.conf import settings
from django.contrib.auth.models import User
from django.core.exceptions import ValidationError
from django.db import models
from django.db.models import Q
# NOTE: django.core.urlresolvers was deprecated in Django 1.10. Landscape is loading version 1.9.9 for some reason
from django.urls import reverse, NoReverseMatch  # pylint: disable=no-name-in-module
from django.utils import timezone
from django.utils.translation import ugettext_lazy as _
from field_history.tracker import FieldHistoryTracker
from slugify import slugify


# See database portability constraints here: https://docs.djangoproject.com/en/1.10/ref/databases/#character-fields
URL_MAX_LENGTH = 255
EVIDENCE_MAX_LENGTH = 200
HYPOTHESIS_MAX_LENGTH = 200
BOARD_TITLE_MAX_LENGTH = 200
BOARD_DESC_MAX_LENGTH = 255
SOURCE_TITLE_MAX_LENGTH = 255
SOURCE_DESCRIPTION_MAX_LENGTH = 1000

SLUG_MAX_LENGTH = getattr(settings, 'SLUG_MAX_LENGTH', 72)

logger = logging.getLogger(__name__)  # pylint: disable=invalid-name


# https://docs.djangoproject.com/en/1.10/topics/db/managers/
class RemovableModelManager(models.Manager):  # pylint: disable=too-few-public-methods
    """Query manager that excludes removed models."""

    def get_queryset(self):
        """Return the queryset, excluding removed models."""
        return super(RemovableModelManager, self).get_queryset().filter(removed=False)


@unique
class AuthLevels(Enum):
    """Possible choices for permissions.

    See also settings.INVITE_REQUIRED.
    """

    board_creator = (0, 0)
    collaborators = (1, 1)
    registered = (2, 2)
    anyone = (3, 3)

    def __init__(self, key, ordering):
        """Initialize Board Permission.

        :param key: unique identifier, used in database
        :param ordering: relative level of permissiveness (lower is less permissive)
        """
        self.key = key
        self.ordering = ordering


class BoardModelManager(RemovableModelManager):  # pylint: disable=too-few-public-methods
    """Query manage for permissioned boards."""

    def user_readable(self, user):
        """Queryset for boards that the user has read permissions for."""
        base = super(BoardModelManager, self).get_queryset()
        if user.is_staff:
            return base
        if not user.is_authenticated:
            return base.filter(permissions__read_board=AuthLevels.anyone.key)
        else:
            public = Q(permissions__read_board=AuthLevels.anyone.key)
            registered = Q(permissions__read_board=AuthLevels.registered.key)
            created = Q(creator=user)
            collab = (
                Q(permissions__read_board=AuthLevels.collaborators.key) &
                Q(permissions__collaborators_contains=user)
            )
            return base.filter(public | registered | created | collab)

    def public(self):
        """Queryset for boards that the public can see."""
        return super(BoardModelManager, self).get_queryset().filter(permissions__read_board=AuthLevels.anyone.key)


class Board(models.Model):
    """An ACH matrix with hypotheses, evidence, and evaluations."""

    class Meta:  # pylint: disable=too-few-public-methods
        """Board Model meta options.

        For more information, please see:
          https://docs.djangoproject.com/en/1.10/topics/db/models/#meta-options
        """

        ordering = ('-pub_date', )

    board_title = models.CharField(
        max_length=BOARD_TITLE_MAX_LENGTH,
        db_index=True,
        help_text=_('The board title. Typically phrased as a question asking about what happened in the past, '
                    'what is happening currently, or what will happen in the future'),
    )

    board_slug = models.SlugField(
        null=True,
        allow_unicode=False,
        max_length=SLUG_MAX_LENGTH,
        editable=False
    )

    board_desc = models.CharField(
        'board description',
        max_length=BOARD_DESC_MAX_LENGTH,
        db_index=True,
        help_text=_('A description providing context around the topic. Helps to clarify which hypotheses '
                    'and evidence are relevant')
    )

    creator = models.ForeignKey(User, null=True)
    pub_date = models.DateTimeField('date published')
    removed = models.BooleanField(default=False)
    field_history = FieldHistoryTracker(['board_title', 'board_desc', 'removed'])

    objects = BoardModelManager()
    all_objects = models.Manager()

    def __str__(self):
        """Return a human-readable representation of the board."""
        return self.board_title

    def save(self, *args, **kwargs):
        """Update slug on save."""
        self.board_slug = slugify(self.board_title, max_length=SLUG_MAX_LENGTH)
        return super().save(*args, **kwargs)

    def was_published_recently(self):
        """Return True iff the Board was created recently."""
        now = timezone.now()
        return now - datetime.timedelta(days=1) <= self.pub_date <= now

    def get_absolute_url(self):
        """Return the absolute URL for viewing the board details, including the slug."""
        if self.board_slug:
            try:
                return reverse('openach:detail_slug', args=(self.id, self.board_slug,))
            except NoReverseMatch:
                logger.warning('Malformed SLUG for reverse URL match: %s', self.board_slug)
                return reverse('openach:detail', args=(self.id,))
        else:
            return self.get_canonical_url()

    def get_canonical_url(self):
        """Return the canonical URL for view board details, excluding the slug."""
        return reverse('openach:detail', args=(self.id,))

<<<<<<< HEAD
    def can_read(self, user):
        """Return True if user can read the board."""
        if user.is_staff or user == self.creator:
            # avoid fetching permissions
            return True
        else:
            read = self.permissions.read_board
            return read == AuthLevels.anyone.key or \
                (user.is_authenticated and read == AuthLevels.registered.key) or \
                (read == AuthLevels.collaborators and self.permissions.collaborators.filter(pk=user.id).exists())

    def has_collaborators(self):
        """Return True if the board has collaborators set."""
        return self.permissions.collaborators.exists()


class BoardPermissions(models.Model):
    """Permissions for the board."""

    AUTH_CHOICES = [
        (AuthLevels.board_creator.key, _('Only Me')),
        (AuthLevels.collaborators.key, _('Collaborators')),
        (AuthLevels.registered.key, _('Registered Users')),
        (AuthLevels.anyone.key, _('Public')),
    ]

    board = models.OneToOneField(Board, related_name='permissions')

    collaborators = models.ManyToManyField(User, blank=True)

    read_board = models.PositiveSmallIntegerField(
        choices=AUTH_CHOICES,
        help_text=_('Who can view the board?'),
        default=AuthLevels.collaborators.key,
    )

    read_comments = models.PositiveSmallIntegerField(
        choices=AUTH_CHOICES,
        help_text=_('Who can view board comments?'),
        default=AuthLevels.collaborators.key,
    )

    add_comments = models.PositiveSmallIntegerField(
        choices=AUTH_CHOICES,
        help_text=_('Who can comment on the board?'),
        default=AuthLevels.collaborators.key,
    )

    add_elements = models.PositiveSmallIntegerField(
        choices=AUTH_CHOICES,
        help_text=_('Who can add hypotheses, evidence, and sources?'),
        default=AuthLevels.collaborators.key,
    )

    edit_elements = models.PositiveSmallIntegerField(
        choices=AUTH_CHOICES,
        help_text=_('Who can edit hypotheses and evidence that they themselves did not add?'),
        default=AuthLevels.collaborators.key,
    )

    def for_user(self, user):
        """Return board authorization scheme for the given user.

        If user is not authenticated, only the read_board and read_comments can be made available. NOTE: global public
        access should be controlled via the ACCOUNT_REQUIRED settings.
        """
        allowed = (
            ['read_board', 'read_comments', 'add_comments', 'add_elements', 'edit_elements']
            if user.is_authenticated
            else ['read_board', 'read_comments']
        )

        if user.id == self.board.creator_id or user.is_staff:
            # user is the board owner/creator or an admin
            return set(allowed + ['edit_board'])
        else:
            collab = self.collaborators.filter(pk=user.id).exists()

            def check_allowed(permission):
                level = getattr(self, permission, AuthLevels.board_creator.key)
                return level == AuthLevels.anyone.key or \
                    (level == AuthLevels.collaborators.key and collab)

            return set(filter(check_allowed, allowed))

    def clean(self):
        """Validate the BoardPermissions model.

        Check that the read permission is valid with respect to the relative to the global ACCOUNT_REQUIRED setting.
        Check that the other permissions are valid relative to
        """
        super(BoardPermissions, self).clean()

        errors = {}

        if getattr(settings, 'ACCOUNT_REQUIRED', True) and self.read_board == AuthLevels.collaborators.anyone.key:
            errors['read_board'] = _('Cannot set permission to public because site permits only registered users')
        if self.add_comments > self.read_comments:
            errors['add_comments'] = _('Cannot be more permissive than the read comments permission')
        if self.edit_elements > self.add_elements:
            errors['edit_elements'] = _('Cannot be more permissive than the add elements permission')
        if self.read_comments > self.read_board:
            errors['read_comments'] = _('Cannot be more permissive than the read board permission')
        if self.add_elements > self.read_comments:
            errors['add_elements'] = _('Cannot be more permissive than the read board permission')

        if len(errors) > 0:
            raise ValidationError(errors)
=======
    def has_follower(self, user):
        """Return true iff user follows this board."""
        return self.followers.filter(user=user).exists()
>>>>>>> a728a7e4


class BoardFollower(models.Model):
    """Follower relationship between a user and a board."""

    board = models.ForeignKey(Board, on_delete=models.CASCADE, related_name='followers')
    user = models.ForeignKey(User, on_delete=models.CASCADE)
    is_creator = models.BooleanField(default=False)
    is_contributor = models.BooleanField(default=False)
    is_evaluator = models.BooleanField(default=False)
    update_timestamp = models.DateTimeField(auto_now=True)


class Hypothesis(models.Model):
    """An ACH matrix hypothesis."""

    board = models.ForeignKey(Board, on_delete=models.CASCADE)
    hypothesis_text = models.CharField(
        'hypothesis',
        max_length=HYPOTHESIS_MAX_LENGTH
    )
    creator = models.ForeignKey(User, null=True)
    submit_date = models.DateTimeField('date added', auto_now_add=True)
    removed = models.BooleanField(default=False)
    field_history = FieldHistoryTracker(['hypothesis_text', 'removed'])

    objects = RemovableModelManager()
    all_objects = models.Manager()

    class Meta:  # pylint: disable=too-few-public-methods
        """Hypothesis Model meta options.

        For more information, please see:
            https://docs.djangoproject.com/en/1.10/topics/db/models/#meta-options
        """

        verbose_name_plural = _("hypotheses")

    def __str__(self):
        """Return a human-readable representation of the hypothesis."""
        return self.hypothesis_text


class Evidence(models.Model):
    """A piece of evidence for an ACH matrix."""

    board = models.ForeignKey(Board, on_delete=models.CASCADE)

    creator = models.ForeignKey(User, null=True)

    evidence_desc = models.CharField(
        'evidence description',
        max_length=EVIDENCE_MAX_LENGTH,
        help_text=_('A short summary of the evidence. Use the event date field for capturing the date')
    )

    event_date = models.DateField(
        'evidence event date',
        null=True,
        help_text=_('The date the event occurred or started')
    )

    submit_date = models.DateTimeField('date added', auto_now_add=True)

    removed = models.BooleanField(default=False)

    field_history = FieldHistoryTracker(['evidence_desc', 'event_date', 'removed'])

    objects = RemovableModelManager()
    all_objects = models.Manager()

    class Meta:  # pylint: disable=too-few-public-methods
        """Evidence Model meta options.

        For more information, please see:
            https://docs.djangoproject.com/en/1.10/topics/db/models/#meta-options
        """

        verbose_name_plural = _("evidence")

    def __str__(self):
        """Return a human-readable representation of the evidence."""
        return self.evidence_desc

    def get_canonical_url(self):
        """Return the canonical URL for view evidence details."""
        return reverse('openach:evidence_detail', args=(self.id,))


class EvidenceSource(models.Model):
    """A source for a piece of evidence in the ACH matrix."""

    evidence = models.ForeignKey(Evidence, on_delete=models.CASCADE)

    source_url = models.URLField(
        'source website',
        max_length=URL_MAX_LENGTH,
        help_text=_('A source (e.g., news article or press release) corroborating the evidence'),
    )

    source_title = models.CharField(
        'source title',
        max_length=SOURCE_TITLE_MAX_LENGTH,
        default=''
    )

    source_description = models.CharField(
        'source description',
        max_length=SOURCE_DESCRIPTION_MAX_LENGTH,
        default=''
    )

    source_date = models.DateField(
        'source date',
        help_text=_('The date the source released or last updated the information corroborating the evidence. '
                    'Typically the date of the article or post'),
    )

    uploader = models.ForeignKey(User)

    submit_date = models.DateTimeField('date added', auto_now_add=True)

    corroborating = models.BooleanField()

    removed = models.BooleanField(default=False)

    objects = RemovableModelManager()
    all_objects = models.Manager()


class EvidenceSourceTag(models.Model):
    """A tag that an analyst can apply to an evidence source."""

    tag_name = models.CharField(max_length=64, unique=True)
    tag_desc = models.CharField(max_length=200)

    def __str__(self):
        """Return a human-readable representation of the source tag."""
        return "{}: {}".format(self.tag_name, self.tag_desc)


class AnalystSourceTag(models.Model):
    """An instance of an analyst tagging an evidence source with a tag."""

    source = models.ForeignKey(EvidenceSource, on_delete=models.CASCADE)
    tagger = models.ForeignKey(User, on_delete=models.CASCADE)
    tag = models.ForeignKey(EvidenceSourceTag, on_delete=models.CASCADE)
    tag_date = models.DateTimeField('date tagged', auto_now_add=True)


@unique
class Eval(Enum):
    """Possible choices for evaluating a hypothesis with respect to a piece of evidence."""

    not_applicable = 0
    very_inconsistent = 1
    inconsistent = 2
    neutral = 3
    consistent = 4
    very_consistent = 5


class Evaluation(models.Model):
    """A user's evaluation of a hypothesis with respect to a piece of evidence."""

    EVALUATION_OPTIONS = (
        (Eval.not_applicable.value, _('N/A')),
        (Eval.very_inconsistent.value, _('Very Inconsistent')),
        (Eval.inconsistent.value, _('Inconsistent')),
        (Eval.neutral.value, _('Neutral')),
        (Eval.consistent.value, _('Consistent')),
        (Eval.very_consistent.value, _('Very Consistent')),
    )
    board = models.ForeignKey(Board, on_delete=models.CASCADE)
    hypothesis = models.ForeignKey(Hypothesis, on_delete=models.CASCADE)
    evidence = models.ForeignKey(Evidence, on_delete=models.CASCADE)
    user = models.ForeignKey(User, on_delete=models.CASCADE)
    timestamp = models.DateTimeField('date evaluated', auto_now=True)
    value = models.PositiveSmallIntegerField(default=0, choices=EVALUATION_OPTIONS)

    def __str__(self):
        """Return a human-readable representation of the evaluation."""
        # NOTE: Django's ORM automatically generates a get_xxx_display() member variable
        return self.get_value_display()  # pylint: disable=no-member


class ProjectNews(models.Model):
    """A news alert for the front page."""

    content = models.CharField(max_length=1024)
    pub_date = models.DateTimeField('date published')
    author = models.ForeignKey(User, null=True)


@unique
class DigestFrequency(Enum):
    """Possible choices for receiving email digests."""

    never = (0, None)
    daily = (1, timezone.timedelta(days=1))
    weekly = (2, timezone.timedelta(days=7))

    def __init__(self, key, delta):
        """Initialize Digest Frequency.

        :param key: unique identifier, used in database
        :param delta: timedelta covered by the frequency, or None (e.g., 7 days)
        """
        self.key = key
        self.delta = delta


class UserSettings(models.Model):
    """User account preferences."""

    DIGEST_FREQUENCY = (
        (DigestFrequency.never.key, _('Never')),
        (DigestFrequency.daily.key, _('Daily')),
        (DigestFrequency.weekly.key, _('Weekly')),
    )

    user = models.OneToOneField(User, related_name='settings')

    digest_frequency = models.PositiveSmallIntegerField(
        _('email digest frequency'),
        default=DigestFrequency.daily.key,
        choices=DIGEST_FREQUENCY,
        help_text=_('How frequently to receive email updates containing new notifications'),
    )


class DigestStatus(models.Model):
    """Email digest status."""

    user = models.OneToOneField(User)
    last_success = models.DateTimeField(null=True, default=None)
    last_attempt = models.DateTimeField(null=True, default=None)<|MERGE_RESOLUTION|>--- conflicted
+++ resolved
@@ -66,7 +66,7 @@
 
 
 class BoardModelManager(RemovableModelManager):  # pylint: disable=too-few-public-methods
-    """Query manage for permissioned boards."""
+    """Query manager for permissioned boards."""
 
     def user_readable(self, user):
         """Queryset for boards that the user has read permissions for."""
@@ -78,10 +78,10 @@
         else:
             public = Q(permissions__read_board=AuthLevels.anyone.key)
             registered = Q(permissions__read_board=AuthLevels.registered.key)
-            created = Q(creator=user)
+            created = Q(permissions__board__creator=user)
             collab = (
                 Q(permissions__read_board=AuthLevels.collaborators.key) &
-                Q(permissions__collaborators_contains=user)
+                Q(permissions__collaborators=user)
             )
             return base.filter(public | registered | created | collab)
 
@@ -161,7 +161,6 @@
         """Return the canonical URL for view board details, excluding the slug."""
         return reverse('openach:detail', args=(self.id,))
 
-<<<<<<< HEAD
     def can_read(self, user):
         """Return True if user can read the board."""
         if user.is_staff or user == self.creator:
@@ -177,6 +176,9 @@
         """Return True if the board has collaborators set."""
         return self.permissions.collaborators.exists()
 
+    def has_follower(self, user):
+        """Return true iff user follows this board."""
+        return self.followers.filter(user=user).exists()
 
 class BoardPermissions(models.Model):
     """Permissions for the board."""
@@ -188,6 +190,19 @@
         (AuthLevels.anyone.key, _('Public')),
     ]
 
+    PERMISSION_NAMES = [
+        'read_board',
+        'read_comments',
+        'add_comments',
+        'add_elements',
+        'edit_elements'
+    ]
+
+    PERMISSION_NAMES_READ = [
+        'read_board',
+        'read_comments',
+    ]
+
     board = models.OneToOneField(Board, related_name='permissions')
 
     collaborators = models.ManyToManyField(User, blank=True)
@@ -222,6 +237,11 @@
         default=AuthLevels.collaborators.key,
     )
 
+    def make_public(self):
+        for permission in self.PERMISSION_NAMES:
+            setattr(self, permission, AuthLevels.anyone.key)
+        self.save()
+
     def for_user(self, user):
         """Return board authorization scheme for the given user.
 
@@ -229,9 +249,9 @@
         access should be controlled via the ACCOUNT_REQUIRED settings.
         """
         allowed = (
-            ['read_board', 'read_comments', 'add_comments', 'add_elements', 'edit_elements']
+            BoardPermissions.PERMISSION_NAMES
             if user.is_authenticated
-            else ['read_board', 'read_comments']
+            else BoardPermissions.PERMISSION_NAMES_READ
         )
 
         if user.id == self.board.creator_id or user.is_staff:
@@ -260,21 +280,16 @@
         if getattr(settings, 'ACCOUNT_REQUIRED', True) and self.read_board == AuthLevels.collaborators.anyone.key:
             errors['read_board'] = _('Cannot set permission to public because site permits only registered users')
         if self.add_comments > self.read_comments:
-            errors['add_comments'] = _('Cannot be more permissive than the read comments permission')
+            errors['add_comments'] = _('Cannot be more permissive than the "read comments" permission')
         if self.edit_elements > self.add_elements:
-            errors['edit_elements'] = _('Cannot be more permissive than the add elements permission')
+            errors['edit_elements'] = _('Cannot be more permissive than the "add elements" permission')
         if self.read_comments > self.read_board:
-            errors['read_comments'] = _('Cannot be more permissive than the read board permission')
-        if self.add_elements > self.read_comments:
-            errors['add_elements'] = _('Cannot be more permissive than the read board permission')
+            errors['read_comments'] = _('Cannot be more permissive than the "read board" permission')
+        if self.add_elements > self.read_board:
+            errors['add_elements'] = _('Cannot be more permissive than the "read board" permission')
 
         if len(errors) > 0:
             raise ValidationError(errors)
-=======
-    def has_follower(self, user):
-        """Return true iff user follows this board."""
-        return self.followers.filter(user=user).exists()
->>>>>>> a728a7e4
 
 
 class BoardFollower(models.Model):
